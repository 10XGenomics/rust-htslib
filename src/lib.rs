--- conflicted
+++ resolved
@@ -81,16 +81,14 @@
 #[cfg(feature = "serde")]
 extern crate serde;
 
-<<<<<<< HEAD
 #[macro_use]
 extern crate nom;
-=======
+
 #[cfg(all(test, feature = "serde"))]
 extern crate bincode;
 
 #[cfg(all(test, feature = "serde"))]
 extern crate serde_json;
->>>>>>> 655e2959
 
 pub mod htslib;
 pub mod bam;
