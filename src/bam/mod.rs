--- conflicted
+++ resolved
@@ -580,13 +580,8 @@
 
 
 impl HeaderView {
-<<<<<<< HEAD
     pub fn new(inner: *mut htslib::bam_hdr_t) -> Self {
-        HeaderView { 
-=======
-    fn new(inner: *mut htslib::bam_hdr_t) -> Self {
         HeaderView {
->>>>>>> 1db1b39d
             inner: inner,
             owned: true,
         }
